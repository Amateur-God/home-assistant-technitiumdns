{
  "domain": "technitiumdns",
  "name": "TechnitiumDNS",
  "codeowners": [
    "@Amateur-God",
    "@tamaygz"
  ],
  "config_flow": true,
  "dependencies": [],
  "documentation": "https://github.com/tamaygz/home-assistant-technitiumdns",
  "integration_type": "device",
  "iot_class": "local_polling",
  "issue_tracker": "https://github.com/Amateur-God/home-assistant-Technitiumdns/issues",
  "requirements": ["aiohttp>=3.9.0"],
<<<<<<< HEAD
  "version": "2.5.5"
=======
  "version": "2.4.0"
>>>>>>> dc344085
}<|MERGE_RESOLUTION|>--- conflicted
+++ resolved
@@ -12,9 +12,6 @@
   "iot_class": "local_polling",
   "issue_tracker": "https://github.com/Amateur-God/home-assistant-Technitiumdns/issues",
   "requirements": ["aiohttp>=3.9.0"],
-<<<<<<< HEAD
-  "version": "2.5.5"
-=======
   "version": "2.4.0"
->>>>>>> dc344085
+
 }